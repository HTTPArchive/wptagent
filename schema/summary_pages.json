--- conflicted
+++ resolved
@@ -246,12 +246,5 @@
   {
     "name": "bytesSvg",
     "type": "INTEGER"
-<<<<<<< HEAD
-  },
-  {
-    "name": "usertiming",
-    "type": "INTEGER"
-=======
->>>>>>> fbd0bfa8
   }
 ]